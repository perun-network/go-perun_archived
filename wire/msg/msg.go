--- conflicted
+++ resolved
@@ -8,13 +8,9 @@
 
 import (
 	"strconv"
-<<<<<<< HEAD
+	"io"
 
 	"perun.network/go-perun/log"
-	"perun.network/go-perun/pkg/io"
-=======
-	"io"
->>>>>>> 4977c993
 
 	"github.com/pkg/errors"
 )
